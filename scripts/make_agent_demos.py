#!/usr/bin/env python3

import argparse
import gym

import babyai.utils as utils

# Parse arguments

parser = argparse.ArgumentParser()
parser.add_argument("--env", required=True,
                    help="name of the environment to be run (REQUIRED)")
parser.add_argument("--model", default='BOT',
                    help="name of the trained model (REQUIRED)")
parser.add_argument("--demos", default=None,
                    help="path to save demonstrations (based on --model and --origin by default)")
parser.add_argument("--episodes", type=int, default=1000,
                    help="number of episodes to generate demonstrations for (default: 1000)")
parser.add_argument("--valid-episodes", type=int, default=500,
                    help="number of validation episodes to generate demonstrations for (default: 500)")
parser.add_argument("--seed", type=int, default=1,
                    help="random seed (default: 1 if not valid). If valid is specified, then setting this is useless")
parser.add_argument("--argmax", action="store_true", default=False,
                    help="action with highest probability is selected")
parser.add_argument("--save-interval", type=int, default=0,
                    help="interval between demonstrations saving (default: 0, 0 means only at the end)")
parser.add_argument("--filter-steps", type=int, default=0,
                    help="filter out demos with number of steps more than filter-steps (default: 0, No filtering)")

args = parser.parse_args()

# Set seed for all randomness sources
<<<<<<< HEAD
if args.valid:
    args.seed = 0
utils.seed(args.seed)
=======

if args.seed == 0:
    raise ValueError("seed == 0 is reserved for validation purposes")
>>>>>>> be46c3bd

def generate_demos(n_episodes, valid, seed):
    utils.seed(seed)

<<<<<<< HEAD
# Select Origin
origin = "agent" if not args.valid else "agent_valid"
=======
    # Generate environment
    env = gym.make(args.env)
    env.seed(seed)
>>>>>>> be46c3bd

    agent = utils.load_agent(args, env)

    demos_path = utils.get_demos_path(args.demos, args.env, 'agent', valid)

    demos = []

    offset = 0

    while True:
        # Run the expert for one episode

        done = False
        obs = env.reset()
        agent.on_reset()
        demo = []

        while not done:
            action = agent.get_action(obs)
            new_obs, reward, done, _ = env.step(action)
            agent.analyze_feedback(reward, done)

            demo.append((obs, action, reward, done))
            obs = new_obs
        if reward > 0 and (args.filter_steps == 0 or len(demo) <= args.filter_steps):
                demos.append((demo, offset))
        if len(demos) >= n_episodes:
            break

        # Save demonstrations

        if args.save_interval > 0 and len(demos) < n_episodes and len(demos) % args.save_interval == 0:
            utils.save_demos(demos, demos_path)
            # print statistics for the last 100 demonstrations
            utils.synthesize_demos(demos[-100:])
        offset += 1

    # Save demonstrations
    utils.save_demos(demos, demos_path)
    utils.synthesize_demos(demos[-100:])

generate_demos(args.episodes, False, args.seed)
generate_demos(args.valid_episodes, True, 0)<|MERGE_RESOLUTION|>--- conflicted
+++ resolved
@@ -19,7 +19,7 @@
 parser.add_argument("--valid-episodes", type=int, default=500,
                     help="number of validation episodes to generate demonstrations for (default: 500)")
 parser.add_argument("--seed", type=int, default=1,
-                    help="random seed (default: 1 if not valid). If valid is specified, then setting this is useless")
+                    help="random seed (default: 1)")
 parser.add_argument("--argmax", action="store_true", default=False,
                     help="action with highest probability is selected")
 parser.add_argument("--save-interval", type=int, default=0,
@@ -30,27 +30,16 @@
 args = parser.parse_args()
 
 # Set seed for all randomness sources
-<<<<<<< HEAD
-if args.valid:
-    args.seed = 0
-utils.seed(args.seed)
-=======
 
 if args.seed == 0:
     raise ValueError("seed == 0 is reserved for validation purposes")
->>>>>>> be46c3bd
 
 def generate_demos(n_episodes, valid, seed):
     utils.seed(seed)
 
-<<<<<<< HEAD
-# Select Origin
-origin = "agent" if not args.valid else "agent_valid"
-=======
     # Generate environment
     env = gym.make(args.env)
     env.seed(seed)
->>>>>>> be46c3bd
 
     agent = utils.load_agent(args, env)
 
