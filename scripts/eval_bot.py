--- conflicted
+++ resolved
@@ -117,11 +117,7 @@
     mean_reward = total_reward / options.num_runs
     mean_steps = total_steps / options.num_runs
 
-<<<<<<< HEAD
-    print('%16s: %.1f%%, r=%.3f' % (level_name, success_rate, mean_reward))
-=======
     print('%16s: %.1f%%, r=%.3f, s=%.2f' % (level_name, success_rate, mean_reward, mean_steps))
->>>>>>> 865a2282
 
 end_time = time.time()
 total_time = end_time - start_time
