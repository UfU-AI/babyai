import random
from collections import OrderedDict
from copy import deepcopy

import gym

from gym_minigrid.envs import Key, Ball, Box

from .roomgrid import RoomGrid
from .instrs import *
from .instr_gen import gen_instr_seq, gen_object, gen_surface
from .verifier import InstrSeqVerifier, OpenVerifier, PickupVerifier


class RoomGridLevel(RoomGrid):
    """
    Base for levels based on RoomGrid
    A level, given a random seed, generates missions generated from
    one or more patterns. Levels should produce a family of missions
    of approximately similar difficulty.
    """

    def __init__(
        self,
        lang_variation=1,
        room_size=6,
        max_steps=None,
        **kwargs
    ):
        # Default max steps computation
        if max_steps is None:
            max_steps = 4 * (room_size ** 2)

        self.lang_variation = lang_variation
        super().__init__(
            room_size=room_size,
            max_steps=max_steps,
            **kwargs
        )

    def reset(self, **kwargs):
        obs = super().reset(**kwargs)

        # Recreate the verifier
        self.verifier = InstrSeqVerifier(self, self.instrs)

        return obs

    def step(self, action):
        obs, reward, done, info = super().step(action)

        # If we've successfully completed the mission
        if self.verifier.step() is True:
            done = True
            reward = self._reward()

        return obs, reward, done, info

    def _gen_grid(self, width, height):
        super()._gen_grid(width, height)

        # Generate the mission
        self.gen_mission()

        # Generate the surface form for the instructions
        seed = self._rand_int(0, 0xFFFFFFFF)
        self.surface = gen_surface(self.instrs, seed, lang_variation=self.lang_variation)
        self.mission = self.surface

    def gen_mission(self):
        """
        Generate a mission (instructions and matching environment)
        Derived level classes should implement this method
        """
        raise NotImplementedError

    @property
    def level_name(self):
        return self.__class__.level_name

    @property
    def gym_id(self):
        return self.__class__.gym_id


class Level_OpenRedDoor(RoomGridLevel):
    """
    Go to the red door
    (always unlocked, in the current room)
    Note: this level is intentionally meant for debugging and is
    intentionally kept very simple.
    """

    def __init__(self, seed=None):
        super().__init__(
            num_rows=1,
            num_cols=2,
            room_size=5,
            seed=seed
        )

    def gen_mission(self):
        obj, _ = self.add_door(0, 0, 0, 'red', locked=False)
        self.place_agent(0, 0)
        self.instrs = [Instr(action="open", object=Object(obj.type, obj.color))]


class Level_OpenDoor(RoomGridLevel):
    """
    Go to the door
    The door to open is given by its color or by its location.
    (always unlocked, in the current room)
    """

    def __init__(self, select_by=None, seed=None):
        self.select_by = select_by

        super().__init__(
            seed=seed
        )

    def gen_mission(self):
        door_colors = self._rand_subset(COLOR_NAMES, 4)
        objs = []

        for i, color in enumerate(door_colors):
            obj, _ = self.add_door(1, 1, door_idx=i, color=color, locked=False)
            objs.append(obj)

        select_by = self.select_by
        if select_by is None:
            select_by = self._rand_elem(["color", "loc"])
        if select_by == "color":
            object = Object(objs[0].type, color=objs[0].color)
        elif select_by == "loc":
            object = Object(objs[0].type, loc=self._rand_elem(LOC_NAMES))

        self.place_agent(1, 1)
        self.instrs = [Instr(action="open", object=object)]


class Level_OpenDoorDebug(Level_OpenDoor):
    """
    Same as OpenDoor but the level stops when any door is opened
    """

    def reset(self, **kwargs):
        obs = super().reset(**kwargs)

        # Recreate the verifier
        self.verifier = InstrSeqVerifier(self, self.instrs)
        # Recreate the open verifier
        self.open_verifier = OpenVerifier(self, Object("door"))

        return obs

    def step(self, action):
        obs, reward, done, info = super().step(action)

        # If we've successfully completed the mission
        if self.verifier.step() is True:
            done = True
            reward = self._reward()
        # If we've opened the wrong door
        elif self.open_verifier.step() is True:
            done = True

        return obs, reward, done, info


class Level_OpenDoorColor(Level_OpenDoor):
    """
    Go to the door
    The door is selected by color.
    (always unlocked, in the current room)
    """

    def __init__(self, seed=None):
        super().__init__(
            select_by="color",
            seed=seed
        )


class Level_OpenDoorColorDebug(Level_OpenDoorColor, Level_OpenDoorDebug):
    """
    Same as OpenDoorColor but the level stops when any door is opened
    """

    pass


class Level_OpenDoorLoc(Level_OpenDoor):
    """
    Go to the door
    The door is selected by location.
    (always unlocked, in the current room)
    """

    def __init__(self, seed=None):
        super().__init__(
            select_by="loc",
            seed=seed
        )


class Level_OpenDoorLocDebug(Level_OpenDoorLoc, Level_OpenDoorDebug):
    """
    Same as OpenDoorLoc but the level stops when any door is opened
    """

    pass


class Level_GoToObjDoor(RoomGridLevel):
    """
    Go to an object or door
    (of a given type and color, in the current room)
    """

    def __init__(self, seed=None):
        super().__init__(
            room_size=7,
            lang_variation=2,
            seed=seed
        )

    def gen_mission(self):
        objs = self.add_distractors(num_distractors=5, room_i=1, room_j=1)
        for _ in range(4):
            door, _ = self.add_door(1, 1)
            objs.append((door.type, door.color))
        self.place_agent(1, 1)

        type, color = self._rand_elem(objs)
        self.instrs = [Instr(action="goto", object=Object(type, color))]


class Level_ActionObjDoor(RoomGridLevel):
    """
    [pick up an object] or
    [go to an object or door] or
    [open a door]
    (in the current room)
    """

    def __init__(self, seed=None):
        super().__init__(
            room_size=7,
            lang_variation=2,
            seed=seed
        )

    def gen_mission(self):
        objs = self.add_distractors(num_distractors=5, room_i=1, room_j=1)
        for _ in range(4):
            door, _ = self.add_door(1, 1, locked=False)
            objs.append((door.type, door.color))

        self.place_agent(1, 1)

        type, color = self._rand_elem(objs)
        if type == door.type:
            action = self._rand_elem(['goto', 'open'])
        else:
            action = self._rand_elem(['goto', 'pickup'])
        self.instrs = [Instr(action=action, object=Object(type, color))]


class Level_Unlock(RoomGridLevel):
    """
    Fetch a key and unlock a door
    (in the current room)
    """

    def __init__(self, distractors=False, seed=None):
        self.distractors = distractors

        super().__init__(
            seed=seed
        )

    def gen_mission(self):
        door, _ = self.add_door(1, 1, locked=True)
        self.add_object(1, 1, 'key', door.color)
        if self.distractors:
            self.add_distractors(num_distractors=3, room_i=1, room_j=1)
        self.place_agent(1, 1)

        self.instrs = [Instr(action="open", object=Object(door.type))]


class Level_UnlockDist(Level_Unlock):
    """
    Fetch a key and unlock a door
    (in the current room, with distractors)
    """

    def __init__(self, seed=None):
        super().__init__(distractors=True, seed=seed)


class Level_KeyInBox(RoomGridLevel):
    """
    Unlock a door. Key is in a box (in the current room).
    """

    def __init__(self, seed=None):
        super().__init__(
            seed=seed
        )

    def gen_mission(self):
        door, _ = self.add_door(1, 1, locked=True)

        # Put the key in the box, then place the box in the room
        key = Key(door.color)
        box = Box(self._rand_color(), key)
        self.place_in_room(1, 1, box)

        self.place_agent(1, 1)

        self.instrs = [Instr(action="open", object=Object(door.type))]


class Level_UnlockPickup(RoomGridLevel):
    """
    Unlock a door, then pick up a box in another room
    """

    def __init__(self, distractors=False, seed=None):
        self.distractors = distractors

        room_size = 6
        super().__init__(
            num_rows=1,
            num_cols=2,
            room_size=room_size,
            max_steps=8*room_size**2,
            seed=seed
        )

    def gen_mission(self):
        # Add a random object to the room on the right
        obj, _ = self.add_object(1, 0, kind="box")
        # Make sure the two rooms are directly connected by a locked door
        door, _ = self.add_door(0, 0, 0, locked=True)
        # Add a key to unlock the door
        self.add_object(0, 0, 'key', door.color)
        if self.distractors:
            self.add_distractors(num_distractors=4)

        self.place_agent(0, 0)

        self.instrs = [Instr(action="pickup", object=Object(obj.type, obj.color))]


class Level_UnlockPickupDist(Level_UnlockPickup):
    """
    Unlock a door, then pick up an object in another room
    (with distractors)
    """

    def __init__(self, seed=None):
        super().__init__(distractors=True, seed=seed)


class Level_BlockedUnlockPickup(RoomGridLevel):
    """
    Unlock a door blocked by a ball, then pick up a box
    in another room
    """

    def __init__(self, seed=None):
        room_size = 6
        super().__init__(
            num_rows=1,
            num_cols=2,
            room_size=room_size,
            max_steps=16*room_size**2,
            seed=seed
        )

    def gen_mission(self):
        # Add a box to the room on the right
        obj, _ = self.add_object(1, 0, kind="box")
        # Make sure the two rooms are directly connected by a locked door
        door, pos = self.add_door(0, 0, 0, locked=True)
        # Block the door with a ball
        color = self._rand_color()
        self.grid.set(pos[0]-1, pos[1], Ball(color))
        # Add a key to unlock the door
        self.add_object(0, 0, 'key', door.color)

        self.place_agent(0, 0)

        self.instrs = [Instr(action="pickup", object=Object(obj.type))]


class Level_UnlockToUnlock(RoomGridLevel):
    """
    Unlock a door A that requires to unlock a door B before
    """

    def __init__(self, seed=None):
        room_size = 6
        super().__init__(
            num_rows=1,
            num_cols=3,
            room_size=room_size,
            max_steps=30*room_size**2,
            seed=seed
        )

    def gen_mission(self):
        colors = self._rand_subset(COLOR_NAMES, 2)

        # Add a door of color A connecting left and middle room
        self.add_door(0, 0, door_idx=0, color=colors[0], locked=True)

        # Add a key of color A in the room on the right
        self.add_object(2, 0, kind="key", color=colors[0])

        # Add a door of color B connecting middle and right room
        self.add_door(1, 0, door_idx=0, color=colors[1], locked=True)

        # Add a key of color B in the middle room
        self.add_object(1, 0, kind="key", color=colors[1])

        obj, _ = self.add_object(0, 0, kind="ball")

        self.place_agent(1, 0)

        self.instrs = [Instr(action="pickup", object=Object(obj.type))]


class Level_PickupDist(RoomGridLevel):
    """
    Pick up an object
    The object to pick up is given by its type only, or
    by its color, or by its type and color.
    (in the current room, with distractors)
    """

    def __init__(self, seed=None):
        super().__init__(
            num_rows = 1,
            num_cols = 1,
            room_size=7,
            lang_variation=2,
            seed=seed
        )

    def gen_mission(self):
        # Add 5 random objects in the room
        objs = self.add_distractors(5)
        self.place_agent(0, 0)
        type, color = self._rand_elem(objs)

        select_by = self._rand_elem(["type", "color", "both"])
        if select_by == "color":
            type = None
        elif select_by == "type":
            color = None

        self.instrs = [Instr(action="pickup", object=Object(type, color))]


class Level_PickupDistDebug(Level_PickupDist):
    """
    Same as PickupDist but the level stops when any object is picked
    """

    def reset(self, **kwargs):
        obs = super().reset(**kwargs)

        # Recreate the verifier
        self.verifier = InstrSeqVerifier(self, self.instrs)
        # Recreate the pickup verifier
        self.pickup_verifier = PickupVerifier(self, Object())

        return obs

    def step(self, action):
        obs, reward, done, info = super().step(action)

        # If we've successfully completed the mission
        if self.verifier.step() is True:
            done = True
            reward = self._reward()
        # If we've picked up the wrong object
        elif self.pickup_verifier.step() is True:
            done = True

        return obs, reward, done, info


class Level_PickupAbove(RoomGridLevel):
    """
    Pick up an object (in the room above)
    This task requires to use the compass to be solved effectively.
    """

    def __init__(self, seed=None):
        room_size = 6
        super().__init__(
            room_size=room_size,
            max_steps=8*room_size**2,
            lang_variation=2,
            seed=seed
        )

    def gen_mission(self):
        # Add a random object to the top-middle room
        obj, pos = self.add_object(1, 0)
        # Make sure the two rooms are directly connected
        self.add_door(1, 1, 3, locked=False)
        self.place_agent(1, 1)
        self.connect_all()

        self.instrs = [Instr(action="pickup", object=Object(obj.type, obj.color))]


class Level_OpenTwoDoors(RoomGridLevel):
    """
    Open door X, then open door Y
    The two doors are facing opposite directions, so that the agent
    Can't see whether the door behind him is open.
    This task requires memory (recurrent policy) to be solved effectively.
    """

    def __init__(self, first_color=None, second_color=None, seed=None):
        self.first_color = first_color
        self.second_color = second_color

        room_size = 6
        super().__init__(
            room_size=room_size,
            max_steps=20*room_size**2,
            lang_variation=2,
            seed=seed
        )

    def gen_mission(self):
        colors = self._rand_subset(COLOR_NAMES, 2)

        first_color = self.first_color
        if first_color is None:
            first_color = colors[0]
        second_color = self.second_color
        if second_color is None:
            second_color = colors[1]

        door1, _ = self.add_door(1, 1, 2, color=first_color, locked=False)
        door2, _ = self.add_door(1, 1, 0, color=second_color, locked=False)

        self.place_agent(1, 1)

        self.instrs = [
            Instr(action="open", object=Object(door1.type, door1.color)),
            Instr(action="open", object=Object(door2.type, door2.color))
        ]


class Level_OpenTwoDoorsDebug(Level_OpenTwoDoors):
    """
    Same as OpenTwoDoors but the level stops when the second door is opened
    """

    def reset(self, **kwargs):
        obs = super().reset(**kwargs)

        # Recreate the verifier
        self.verifier = InstrSeqVerifier(self, self.instrs)
        # Recreate the open second verifier
        second_color = self.instrs[1].object.color
        self.open_second_verifier = OpenVerifier(self, Object("door", second_color))

        return obs

    def step(self, action):
        obs, reward, done, info = super().step(action)

        # If we've successfully completed the mission
        if self.verifier.step() is True:
            done = True
            reward = self._reward()
        # If we've opened the wrong door
        elif self.open_second_verifier.step() is True:
            done = True

        return obs, reward, done, info


class Level_OpenRedBlueDoors(Level_OpenTwoDoors):
    """
    Open red door, then open blue door
    The two doors are facing opposite directions, so that the agent
    Can't see whether the door behind him is open.
    This task requires memory (recurrent policy) to be solved effectively.
    """

    def __init__(self, seed=None):
        super().__init__(
            first_color="red",
            second_color="blue",
            seed=seed
        )


class Level_OpenRedBlueDoorsDebug(Level_OpenTwoDoorsDebug):
    """
    Same as OpenRedBlueDoors but the level stops when the blue door is opened
    """

    def __init__(self, seed=None):
        super().__init__(
            first_color="red",
            second_color="blue",
            seed=seed
        )


class Level_FindObjS5(RoomGridLevel):
    """
    Pick up an object (in a random room)
    Rooms have a size of 5
    This level requires potentially exhaustive exploration
    """

    def __init__(self, room_size=5, seed=None):
        super().__init__(
            room_size=room_size,
            max_steps=20*room_size**2,
            seed=seed
        )

    def gen_mission(self):
        # Add a random object to a random room
        i = self._rand_int(0, self.num_rows)
        j = self._rand_int(0, self.num_cols)
        obj, _ = self.add_object(i, j)
        self.place_agent(1, 1)
        self.connect_all()

        self.instrs = [Instr(action="pickup", object=Object(obj.type))]


class Level_FindObjS6(Level_FindObjS5):
    """
    Same as the FindObjS5 level, but rooms have a size of 6
    """

    def __init__(self, seed=None):
        super().__init__(
            room_size=6,
            seed=seed
        )


class Level_FindObjS7(Level_FindObjS5):
    """
    Same as the FindObjS5 level, but rooms have a size of 7
    """

    def __init__(self, seed=None):
        super().__init__(
            room_size=7,
            seed=seed
        )


class Level_FourObjsS5(RoomGridLevel):
    """
    Four identical objects in four different rooms. The task is
    to pick up the correct one.
    The object to pick up is given by its location.
    Rooms have a size of 5.
    """

    def __init__(self, room_size=5, seed=None):
        super().__init__(
            room_size=room_size,
            max_steps=20*room_size**2,
            lang_variation=2,
            seed=seed
        )

    def gen_mission(self):
        obj, _ = self.add_object(1, 0)
        self.add_object(1, 2, obj.type, obj.color)
        self.add_object(0, 1, obj.type, obj.color)
        self.add_object(2, 1, obj.type, obj.color)

        # Make sure the start room is directly connected to the
        # four adjacent rooms
        for i in range(0, 4):
            _, _ = self.add_door(1, 1, i, locked=False)

        self.place_agent(1, 1)

        # Choose a random object to pick up
        loc = self._rand_elem(LOC_NAMES)
        rand_obj = Object(obj.type, obj.color, loc)
        self.instrs = [Instr(action="pickup", object=rand_obj)]


class Level_FourObjsS6(Level_FourObjsS5):
    """
    Same as the FindObjS5 level, but rooms have a size of 6
    """

    def __init__(self, seed=None):
        super().__init__(
            room_size=6,
            seed=seed
        )


class Level_FourObjsS7(Level_FourObjsS5):
    """
    Same as the FindObjS5 level, but rooms have a size of 7
    """

    def __init__(self, seed=None):
        super().__init__(
            room_size=7,
            seed=seed
        )

<<<<<<< HEAD

class Level_HiddenKeyCorridor(RoomGridLevel):
=======
class KeyCorridor(RoomGridLevel):
>>>>>>> 7c5f00ed
    """
    A ball is behind a locked door, the key is placed in a
    random room.
    """

    def __init__(
        self,
        num_rows=3,
        obj_type="ball",
        room_size=6,
        seed=None
    ):
        self.obj_type = obj_type

        super().__init__(
            room_size=room_size,
            num_rows=num_rows,
            max_steps=30*room_size**2,
            lang_variation=3,
            seed=seed,
        )

    def gen_mission(self):
        # Connect the middle column rooms into a hallway
        for j in range(1, self.num_rows):
            self.remove_wall(1, j, 3)

        # Add a locked door on the bottom right
        # Add an object behind the locked door
        room_idx = self._rand_int(0, self.num_rows)
        door, _ = self.add_door(2, room_idx, 2, locked=True)
        obj, _ = self.add_object(2, room_idx, kind=self.obj_type)

        # Add a key in a random room on the left side
        self.add_object(0, self._rand_int(0, self.num_rows), 'key', door.color)

        # Place the agent in the middle
        self.place_agent(1, self.num_rows // 2)

        # Make sure all rooms are accessible
        self.connect_all()

        self.instrs = [Instr(action="pickup", object=Object(obj.type))]

<<<<<<< HEAD
=======
class Level_KeyCorridorS3R1(KeyCorridor):
    def __init__(self, seed=None):
        super().__init__(
            room_size=3,
            num_rows=1,
            seed=seed
        )

class Level_KeyCorridorS3R2(KeyCorridor):
    def __init__(self, seed=None):
        super().__init__(
            room_size=3,
            num_rows=2,
            seed=seed
        )

class Level_KeyCorridorS3R3(KeyCorridor):
    def __init__(self, seed=None):
        super().__init__(
            room_size=3,
            num_rows=3,
            seed=seed
        )

class Level_KeyCorridorS4R3(KeyCorridor):
    def __init__(self, seed=None):
        super().__init__(
            room_size=4,
            num_rows=3,
            seed=seed
        )

class Level_KeyCorridorS5R3(KeyCorridor):
    def __init__(self, seed=None):
        super().__init__(
            room_size=5,
            num_rows=3,
            seed=seed
        )

class Level_KeyCorridorS6R3(KeyCorridor):
    def __init__(self, seed=None):
        super().__init__(
            room_size=6,
            num_rows=3,
            seed=seed
        )
>>>>>>> 7c5f00ed

class Level_1RoomS8(RoomGridLevel):
    """
    Pick up the ball
    Rooms have a size of 8
    """

    def __init__(self, room_size=8, seed=None):
        super().__init__(
            room_size=room_size,
            num_rows=1,
            num_cols=1,
            seed=seed
        )

    def gen_mission(self):
        obj, _ = self.add_object(0, 0, kind="ball")
        self.place_agent()
        self.instrs = [Instr(action="pickup", object=Object(obj.type))]


class Level_1RoomS12(Level_1RoomS8):
    """
    Pick up the ball
    Rooms have a size of 12
    """

    def __init__(self, seed=None):
        super().__init__(
            room_size=12,
            seed=seed
        )


class Level_1RoomS16(Level_1RoomS8):
    """
    Pick up the ball
    Rooms have a size of 16
    """

    def __init__(self, seed=None):
        super().__init__(
            room_size=16,
            seed=seed
        )


class Level_1RoomS20(Level_1RoomS8):
    """
    Pick up the ball
    Rooms have a size of 20
    """

    def __init__(self, seed=None):
        super().__init__(
            room_size=20,
            seed=seed
        )


# Dictionary of levels, indexed by name, lexically sorted
level_dict = OrderedDict()

# Iterate through global names
for global_name in sorted(list(globals().keys())):
    if not global_name.startswith('Level_'):
        continue

    module_name = __name__
    level_name = global_name.split('Level_')[-1]
    level_class = globals()[global_name]

    # Register the levels with OpenAI Gym
    gym_id = 'BabyAI-%s-v0' % (level_name)
    entry_point = '%s:%s' % (module_name, global_name)
    gym.envs.registration.register(
        id=gym_id,
        entry_point=entry_point,
    )

    # Add the level to the dictionary
    level_dict[level_name] = level_class

    # Store the name and gym id on the level class
    level_class.level_name = level_name
    level_class.gym_id = gym_id


def test():
    for idx, level_name in enumerate(level_dict.keys()):
        print('Level %s (%d/%d)' % (level_name, idx+1, len(level_dict)))

        level = level_dict[level_name]

        # Run the mission for a few episodes
        rng = random.Random(0)
        num_episodes = 0
        for i in range(0, 20):
            mission = level(seed=i)
            assert isinstance(mission.surface, str)
            assert len(mission.surface) > 0

            obs = mission.reset()
            assert obs['mission'] == mission.surface

            while True:
                action = rng.randint(0, mission.action_space.n - 1)
                obs, reward, done, info = mission.step(action)
                if done:
                    obs = mission.reset()
                    break

            num_episodes += 1

        # The same seed should always yield the same mission
        m0 = level(seed=0)
        m1 = level(seed=0)
        grid1 = m0.unwrapped.grid
        grid2 = m1.unwrapped.grid
        assert grid1 == grid2
        assert m0.surface == m1.surface<|MERGE_RESOLUTION|>--- conflicted
+++ resolved
@@ -728,12 +728,8 @@
             seed=seed
         )
 
-<<<<<<< HEAD
-
-class Level_HiddenKeyCorridor(RoomGridLevel):
-=======
+
 class KeyCorridor(RoomGridLevel):
->>>>>>> 7c5f00ed
     """
     A ball is behind a locked door, the key is placed in a
     random room.
@@ -778,8 +774,7 @@
 
         self.instrs = [Instr(action="pickup", object=Object(obj.type))]
 
-<<<<<<< HEAD
-=======
+
 class Level_KeyCorridorS3R1(KeyCorridor):
     def __init__(self, seed=None):
         super().__init__(
@@ -827,7 +822,6 @@
             num_rows=3,
             seed=seed
         )
->>>>>>> 7c5f00ed
 
 class Level_1RoomS8(RoomGridLevel):
     """
